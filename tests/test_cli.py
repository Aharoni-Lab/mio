--- conflicted
+++ resolved
@@ -4,12 +4,8 @@
 import pytest
 from click.testing import CliRunner
 
-<<<<<<< HEAD
 from mio.cli.config import config, _list
-=======
-from mio.cli.config import config
 from mio.cli.stream import capture
->>>>>>> d5059b23
 from mio import Config
 from mio.utils import hash_video
 from mio.models import config as _config_mod
@@ -107,7 +103,6 @@
     assert str(user_config_path) in result.output
 
 
-<<<<<<< HEAD
 def test_cli_config_list():
     """
     mio config list should list all the configs in the user directory and provided by mio
@@ -142,7 +137,8 @@
     result = runner.invoke(_list, ["-v"], color=False)
     assert "mio.models." in result.output
     assert str(CONFIG_DIR)[0:5] in result.output
-=======
+
+
 @pytest.mark.timeout(30)
 @pytest.mark.parametrize(
     "freq_mask_config, video_hash",
@@ -175,5 +171,4 @@
     result = runner.invoke(capture, args)
     assert result.exit_code == 0
     output_hash = hash_video(path_stem.with_suffix(".avi"))
-    assert output_hash == video_hash
->>>>>>> d5059b23
+    assert output_hash == video_hash