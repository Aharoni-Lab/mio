from pathlib import Path
from typing import Callable, Optional, Any, MutableMapping

import pytest
import yaml
import tomli_w
from _pytest.monkeypatch import MonkeyPatch

from mio import Config
from mio.io import SDCard
from mio.models.config import _global_config_path, set_user_dir
from mio.models.data import Frames
from mio.models.mixins import ConfigYAMLMixin, YamlDumper


@pytest.fixture
def wirefree() -> SDCard:
    """
    SDCard with wirefree layout pointing to the sample data file

    """
    sd_path = Path(__file__).parent.parent / "data" / "wirefree_example.img"
    sdcard = SDCard(drive=sd_path, layout="wirefree-sd-layout")
    return sdcard


@pytest.fixture
def wirefree_battery() -> SDCard:
    sd_path = Path(__file__).parent.parent / "data" / "wirefree_battery_sample.img"
    sdcard = SDCard(drive=sd_path, layout="wirefree-sd-layout-battery")
    return sdcard


@pytest.fixture()
def wirefree_frames(wirefree) -> Frames:
    frames = []
    with wirefree:
        while True:
            try:
                frame_object = wirefree.read(return_header=True)
                frames.append(frame_object)
            except StopIteration:
                break
    return Frames(frames=frames)


@pytest.fixture()
def tmp_config_source(tmp_path, monkeypatch) -> Path:
    """
    Monkeypatch the config sources to include a temporary path
    """

    path = tmp_path / "configs"
    path.mkdir(exist_ok=True)
    current_sources = ConfigYAMLMixin.config_sources()

<<<<<<< HEAD
    @classmethod
=======
>>>>>>> d5059b23
    def _config_sources(cls: type[ConfigYAMLMixin]) -> list[Path]:
        nonlocal current_sources
        return [path, *current_sources]

    monkeypatch.setattr(ConfigYAMLMixin, "config_sources", classmethod(_config_sources))
    return path


@pytest.fixture()
def yaml_config(
    tmp_config_source, tmp_path, monkeypatch
) -> Callable[[str, dict, Optional[Path]], Path]:
    out_file = tmp_config_source / "test_config.yaml"

    def _yaml_config(id: str, data: dict, path: Optional[Path] = None) -> Path:
        if path is None:
            path = out_file
        else:
            path = Path(path)
            if not path.is_absolute():
                # put under tmp_path (rather than tmp_config_source)
                # in case putting a file outside the config dir is intentional.
                path = tmp_path / path

            if path.is_dir():
                path.mkdir(exist_ok=True, parents=True)
                path = path / "test_config.yaml"
            else:
                path.parent.mkdir(exist_ok=True, parents=True)

        data = {"id": id, **data}
        with open(path, "w") as yfile:
            yaml.dump(data, yfile)
        return path

    return _yaml_config


@pytest.fixture(scope="session")
def monkeypatch_session() -> MonkeyPatch:
    """
    Monkeypatch you can use at the session scope!
    """
    mpatch = MonkeyPatch()
    yield mpatch
    mpatch.undo()


@pytest.fixture(scope="session", autouse=True)
def dodge_existing_configs(tmp_path_factory):
    """
    Suspend any existing global config file during config tests
    """
    tmp_path = tmp_path_factory.mktemp("config_backup")
    global_config_path = _global_config_path
    backup_global_config_path = tmp_path / "mio_config.yaml.global.bak"

    user_config_path = list(Config().user_dir.glob("mio_config.*"))
    if len(user_config_path) == 0:
        user_config_path = None
    else:
        user_config_path = user_config_path[0]

    backup_user_config_path = tmp_path / "mio_config.yaml.user.bak"

    dotenv_path = Path(".env").resolve()
    dotenv_backup_path = tmp_path / "dotenv.bak"

    if global_config_path.exists():
        global_config_path.rename(backup_global_config_path)
    if user_config_path is not None and user_config_path.exists():
        user_config_path.rename(backup_user_config_path)
    if dotenv_path.exists():
        dotenv_path.rename(dotenv_backup_path)

    yield

    if backup_global_config_path.exists():
        global_config_path.unlink(missing_ok=True)
        backup_global_config_path.rename(global_config_path)
    if backup_user_config_path.exists():
        user_config_path.unlink(missing_ok=True)
        backup_user_config_path.rename(user_config_path)
    if dotenv_backup_path.exists():
        dotenv_path.unlink(missing_ok=True)
        dotenv_backup_path.rename(dotenv_path)


@pytest.fixture()
def tmp_cwd(tmp_path, monkeypatch) -> Path:
    monkeypatch.chdir(tmp_path)
    return tmp_path


@pytest.fixture()
def set_env(monkeypatch) -> Callable[[dict[str, Any]], None]:
    """
    Function fixture to set environment variables using a nested dict
    matching a GlobalConfig.model_dump()
    """

    def _set_env(config: dict[str, Any]) -> None:
        for key, value in _flatten(config).items():
            key = "MIO_" + key.upper()
            monkeypatch.setenv(key, str(value))

    return _set_env


@pytest.fixture()
def set_dotenv(tmp_cwd) -> Callable[[dict[str, Any]], Path]:
    """
    Function fixture to set config variables in a .env file
    """
    dotenv_path = tmp_cwd / ".env"

    def _set_dotenv(config: dict[str, Any]) -> Path:
        with open(dotenv_path, "w") as dfile:
            for key, value in _flatten(config).items():
                key = "MIO_" + key.upper()
                dfile.write(f"{key}={value}\n")
        return dotenv_path

    return _set_dotenv


@pytest.fixture()
def set_pyproject(tmp_cwd) -> Callable[[dict[str, Any]], Path]:
    """
    Function fixture to set config variables in a pyproject.toml file
    """
    toml_path = tmp_cwd / "pyproject.toml"

    def _set_pyproject(config: dict[str, Any]) -> Path:
        config = {"tool": {"mio": {"config": config}}}

        with open(toml_path, "wb") as tfile:
            tomli_w.dump(config, tfile)

        return toml_path

    return _set_pyproject


@pytest.fixture()
def set_local_yaml(tmp_cwd) -> Callable[[dict[str, Any]], Path]:
    """
    Function fixture to set config variables in a mio_config.yaml file in the current directory
    """
    yaml_path = tmp_cwd / "mio_config.yaml"

    def _set_local_yaml(config: dict[str, Any]) -> Path:
        with open(yaml_path, "w") as yfile:
            yaml.dump(config, yfile, Dumper=YamlDumper)
        return yaml_path

    return _set_local_yaml


@pytest.fixture()
def set_user_yaml(tmp_path) -> Callable[[dict[str, Any]], Path]:
    """
    Function fixture to set config variables in a user config file
    """
    yaml_path = tmp_path / "user" / "mio_config.yaml"
    yaml_path.parent.mkdir(exist_ok=True)

    def _set_user_yaml(config: dict[str, Any]) -> Path:
        with open(yaml_path, "w") as yfile:
            yaml.dump(config, yfile, Dumper=YamlDumper)
        set_user_dir(yaml_path.parent)
        return yaml_path

    yield _set_user_yaml

    _global_config_path.unlink(missing_ok=True)


@pytest.fixture()
def set_global_yaml() -> Callable[[dict[str, Any]], Path]:
    """
    Function fixture to reversibly set config variables in a global mio_config.yaml file
    """

    def _set_global_yaml(config: dict[str, Any]) -> Path:
        with open(_global_config_path, "w") as gfile:
            yaml.dump(config, gfile, Dumper=YamlDumper)
        return _global_config_path

    yield _set_global_yaml

    _global_config_path.unlink(missing_ok=True)


@pytest.fixture(
    params=[
        "set_env",
        "set_dotenv",
        "set_pyproject",
        "set_local_yaml",
        "set_user_yaml",
        "set_global_yaml",
    ]
)
def set_config(request) -> Callable[[dict[str, Any]], Path]:
    return request.getfixturevalue(request.param)


def _flatten(d, parent_key="", separator="__") -> dict:
    """https://stackoverflow.com/a/6027615/13113166"""
    items = []
    for key, value in d.items():
        new_key = parent_key + separator + key if parent_key else key
        if isinstance(value, MutableMapping):
            items.extend(_flatten(value, new_key, separator=separator).items())
        else:
            items.append((new_key, value))
    return dict(items)<|MERGE_RESOLUTION|>--- conflicted
+++ resolved
@@ -54,10 +54,7 @@
     path.mkdir(exist_ok=True)
     current_sources = ConfigYAMLMixin.config_sources()
 
-<<<<<<< HEAD
     @classmethod
-=======
->>>>>>> d5059b23
     def _config_sources(cls: type[ConfigYAMLMixin]) -> list[Path]:
         nonlocal current_sources
         return [path, *current_sources]
