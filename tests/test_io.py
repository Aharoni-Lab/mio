--- conflicted
+++ resolved
@@ -1,11 +1,7 @@
 import pytest
-<<<<<<< HEAD
 import tempfile
 from pathlib import Path
-=======
-from pathlib import Path
 import os
->>>>>>> 530820e1
 
 from miniscope_io.sdcard import DataHeader
 from miniscope_io.formats import WireFreeSDLayout
