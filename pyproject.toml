--- conflicted
+++ resolved
@@ -36,7 +36,6 @@
 python = "^3.9"
 opencv-python = "^4.7.0.72"
 numpy = ">=1.25.0"
-
 pandas = "^2.1.0"
 pydantic = "^2.3.0"
 pyserial = "^3.5"
@@ -45,29 +44,6 @@
 pydantic-settings = "^2.0.3"
 rich = "^13.6.0"
 pyyaml = "^6.0.1"
-<<<<<<< HEAD
-
-[tool.poetry.group.dev.dependencies]
-pytest = "^7.4.0"
-pytest-timeout = "^2.3.1"
-black = "^24.1.1"
-ruff = "^0.2.0"
-
-[tool.poetry.group.tests]
-optional = true
-
-[tool.poetry.group.tests.dependencies]
-pytest = "^7.4.0"
-
-[tool.poetry.group.docs]
-optional = true
-
-[tool.poetry.group.docs.dependencies]
-sphinx = "^6.2.1"
-furo = ">=2023.5.20,<2023.07.26"
-myst-parser = "^2.0.0"
-autodoc-pydantic = "^2.0.1"
-=======
 matplotlib = {version="^3.7.1", optional=true}
 pytest = {version="^8.2.2", optional=true}
 pytest-timeout = {version="^2.3.1", optional=true}
@@ -75,12 +51,20 @@
 furo = {version=">2023.07.26", optional=true}
 myst-parser = {version=">3.0.0", optional=true}
 autodoc-pydantic = {version="^2.0.1", optional=true}
->>>>>>> 44ae9eae
+black = {version="^24.1.1", optional=true}
+ruff = {version="^0.2.0", optional=true}
 
 [tool.poetry.extras]
 tests = ["pytest", "pytest-timeout", "matplotlib"]
 docs = ["sphinx", "furo", "myst-parser", "autodoc-pydantic", "matplotlib"]
 plot = ["matplotlib"]
+dev = [
+    "black", "ruff",
+    # tests
+    "pytest", "pytest-timeout", "matplotlib",
+    # docs
+    "sphinx", "furo", "myst-parser", "autodoc-pydantic"
+]
 
 [build-system]
 requires = ["poetry-core"]
