"""
DAQ For use with FPGA and Uart streaming video sources.
"""

import logging
import multiprocessing
import os
import queue
import sys
import time
from collections.abc import Iterator
from pathlib import Path
from typing import Any, Callable, Generator, List, Literal, Optional, Tuple, Union

import cv2
import numpy as np
import serial
from bitstring import BitArray, Bits

from mio import init_logger
from mio.devices.mocks import okDevMock
from mio.exceptions import EndOfRecordingException, StreamReadError
from mio.io import BufferedCSVWriter
from mio.models.stream import (
    StreamBufferHeader,
    StreamBufferHeaderFormat,
    StreamDevConfig,
)
from mio.plots.headers import StreamPlotter
from mio.types import ConfigSource

HAVE_OK = False
ok_error = None
try:
    from mio.devices.opalkelly import okDev

    HAVE_OK = True
except (ImportError, ModuleNotFoundError):
    module_logger = init_logger("streamDaq")
    module_logger.warning(
        "Could not import OpalKelly driver, you can't read from FPGA!\n"
        "Check out Opal Kelly's website for troubleshooting\n"
        "https://docs.opalkelly.com/fpsdk/getting-started/"
    )


def exact_iter(f: Callable, sentinel: Any) -> Generator[Any, None, None]:
    """
    A version of :func:`iter` that compares with `is` rather than `==`
    because truth value of numpy arrays is ambiguous.
    """
    while True:
        val = f()
        if val is sentinel:
            break
        else:
            yield val


class StreamDaq:
    """
    A combined class for configuring and reading frames from a UART and FPGA source.
    Supported devices and required inputs are described in StreamDevConfig model documentation.
    This function's entry point is the main function, which should be used from the
    stream_image_capture command installed with the package.
    Example configuration yaml files are stored in /mio/config/.

    Examples
    --------
    $ mio stream capture -c path/to/config.yml -o output_filename.avi
    Connected to XEM7310-A75
    Succesfully uploaded /mio/mio/devices/selected_bitfile.bit
    FrontPanel is supported

    .. todo::

        Make it fast and understandable.

    """

    buffer_header_cls = StreamBufferHeader

    def __init__(
        self,
        device_config: Union[StreamDevConfig, ConfigSource],
        header_fmt: Union[StreamBufferHeaderFormat, ConfigSource] = "stream-buffer-header",
    ) -> None:
        """
        Constructer for the class.
        This parses configuration from the input yaml file.

        Parameters
        ----------
        config : StreamDevConfig | Path
            DAQ configurations imported from the input yaml file.
            Examples and required properties can be found in /mio/config/example.yml

            Passed either as the instantiated config object or a path to on-disk yaml configuration
        header_fmt : MetadataHeaderFormat, optional
            Header format used to parse information from buffer header,
            by default `MetadataHeaderFormat()`.
        """

        self.logger = init_logger("streamDaq")
        self.config = StreamDevConfig.from_any(device_config)
        self.header_fmt = StreamBufferHeaderFormat.from_any(header_fmt)
        self.preamble = self.config.preamble
        self.terminate: multiprocessing.Event = multiprocessing.Event()

        self._buffer_npix: Optional[List[int]] = None
        self._nbuffer_per_fm: Optional[int] = None
        self._buffered_writer: Optional[BufferedCSVWriter] = None
        self._header_plotter: Optional[StreamPlotter] = None

    @property
    def buffer_npix(self) -> List[int]:
        """List of pixels per buffer for a frame"""
        if self._buffer_npix is None:
            px_per_frame = self.config.frame_width * self.config.frame_height
            byte_per_word = np.iinfo(np.int32).bits / np.iinfo(np.int8).bits

            px_per_buffer = (
                self.config.buffer_block_length * self.config.block_size
                - self.config.header_len / np.iinfo(np.int8).bits
                - self.config.dummy_words * byte_per_word
            )
            quotient, remainder = divmod(px_per_frame, px_per_buffer)
            self._buffer_npix = [int(px_per_buffer)] * int(quotient) + [int(remainder)]
        return self._buffer_npix

    @property
    def nbuffer_per_fm(self) -> int:
        """
        Number of buffers per frame, computed from :attr:`.buffer_npix`
        """
        if self._nbuffer_per_fm is None:
            self._nbuffer_per_fm = len(self.buffer_npix)
        return self._nbuffer_per_fm

    def _parse_header(self, buffer: bytes) -> Tuple[StreamBufferHeader, np.ndarray]:
        """
        Function to parse header from each buffer.

        Parameters
        ----------
        buffer : bytes
            Input buffer.

        Returns
        -------
        Tuple[BufferHeader, ndarray]
            The returned header data and payload (uint8).
        """
        header_data, payload = self.buffer_header_cls.from_buffer(
            buffer, self.header_fmt, self.config
        )

        return header_data, payload

    def _trim(
        self,
        data: np.ndarray,
        expected_size_array: List[int],
        header: StreamBufferHeader,
        logger: logging.Logger,
    ) -> np.ndarray:
        """
        Trim or pad an array to match an expected size

        .. todo::
            Re-think about the timing to deal with dummy words.
            It feels cleaner to remove these dummy words right after the preamble detections.
            That way, all data we inject into later stages will be pure metadata and pixel data.
            This isn't critical and I don't want to slow down detection so skipping for now.
        """
        expected_payload_size = expected_size_array[0]
        expected_data_size = expected_size_array[header.frame_buffer_count]

        # This validation is temporary. More info in todo above.
        if data.shape[0] != expected_payload_size + self.config.dummy_words * 4:
            logger.warning(
                f"Frame {header.frame_num}; Buffer {header.buffer_count} "
                f"(#{header.frame_buffer_count} in frame)\n"
                f"Expected buffer data length: {expected_payload_size}, got data with shape "
                f"{data.shape}.\nPadding to expected length",
            )

        if data.shape[0] != expected_data_size:
            # trim if too long
            if data.shape[0] > expected_data_size:
                data = data[0:expected_data_size]
            # pad if too short
            else:
                data = np.pad(data, (0, expected_data_size - data.shape[0]))

        return data

    def _uart_recv(
        self, serial_buffer_queue: multiprocessing.Queue, comport: str, baudrate: int
    ) -> None:
        """
        Receive buffers and push into serial_buffer_queue.
        Currently not supported.

        Parameters
        ----------
        serial_buffer_queue : multiprocessing.Queue
            _description_
        comport : str
            _description_
        baudrate : int
            _description_
        """
        pre_bytes = self.preamble.tobytes()
        if self.config.reverse_header_bits:
            pre_bytes = bytes(bytearray(pre_bytes)[::-1])

        # set up serial port
        serial_port = serial.Serial(port=comport, baudrate=baudrate, timeout=5, stopbits=1)
        self.logger.info("Serial port open: " + str(serial_port.name))

        # Throw away the first buffer because it won't fully come in
        uart_bites = serial_port.read_until(pre_bytes)
        log_uart_buffer = BitArray([x for x in uart_bites])

        try:
            while not self.terminate.is_set():
                # read UART data until preamble and put into queue
                uart_bites = serial_port.read_until(pre_bytes)
                log_uart_buffer = [x for x in uart_bites]
                try:
                    serial_buffer_queue.put(
                        log_uart_buffer, block=True, timeout=self.config.runtime.queue_put_timeout
                    )
                except queue.Full:
                    self.logger.warning("Serial buffer queue full, skipping buffer.")
        finally:
            time.sleep(1)  # time for ending other process
            serial_port.close()
            self.logger.info("Close serial port")
            sys.exit(1)

    def _init_okdev(self, BIT_FILE: Path, read_length: int) -> Union[okDev, okDevMock]:
        # FIXME: when multiprocessing bug resolved, remove this and just mock in tests
        if os.environ.get("PYTEST_CURRENT_TEST") or os.environ.get("STREAMDAQ_MOCKRUN"):
            dev = okDevMock(read_length=read_length)
        else:
            dev = okDev(read_length=read_length)

        self.logger.info("after of device init")
        dev.upload_bit(str(BIT_FILE))
        dev.set_wire(0x00, 0b0010)
        time.sleep(0.01)
        dev.set_wire(0x00, 0b0)
        dev.set_wire(0x00, 0b1000)
        time.sleep(0.01)
        dev.set_wire(0x00, 0b0)
        self.logger.info("end of device init")
        return dev

    def _fpga_recv(
        self,
        serial_buffer_queue: multiprocessing.Queue,
        read_length: int = None,
        pre_first: bool = True,
        capture_binary: Optional[Path] = None,
    ) -> None:
        """
        Function to read bitstream from OpalKelly device and store buffer in `serial_buffer_queue`.

        The bits data are read in fixed chunks defined by `read_length`.
        Then we concatenate the chunks and try to look for `self.preamble` in the data.
        The data between every pair of `self.preamble` is considered to be a single buffer and
        stored in `serial_buffer_queue`.

        Parameters
        ----------
        serial_buffer_queue : multiprocessing.Queue[bytes]
            The queue holding the buffer data.
        read_length : int, optional
            Length of data to read in chunks (in number of bytes), by default None.
            If `None`, an optimal length is estimated so that it roughly covers a single buffer
            and is an integer multiple of 16 bytes (as recommended by OpalKelly).
        pre_first : bool, optional
            Whether preamble/header is returned at the beginning of each buffer, by default True.
        capture_binary: Path, optional
            save binary directly from the ``okDev`` to the supplied path, if present.

        Raises
        ------
        RuntimeError
            If the OpalKelly device library cannot be found
        """
        locallogs = init_logger("streamDaq.fpga_recv")
        if not HAVE_OK:
            serial_buffer_queue.put(None)
            raise RuntimeError(
                "Couldnt import OpalKelly device. Check the docs for install instructions!"
            )
        # determine length
        if read_length is None:
            read_length = int(max(self.buffer_npix) * self.config.pix_depth / 8 / 16) * 16

        # set up fpga devices
        BIT_FILE = self.config.bitstream
        if not BIT_FILE.exists():
            serial_buffer_queue.put(None)
            raise RuntimeError(f"Configured to use bitfile at {BIT_FILE} but no such file exists")

        # set up fpga devices
<<<<<<< HEAD
        locallogs.info("before init okdev")
        dev = self._init_okdev(BIT_FILE)
        locallogs.info("after init okdev")
=======
        dev = self._init_okdev(BIT_FILE, read_length)
>>>>>>> 455a5169

        # read loop
        pre = Bits(self.preamble)
        if self.config.reverse_header_bits:
            pre = pre[::-1]

        locallogs.debug("Starting capture")
        try:
            for buf in iter_buffers(
                dev, preamble=pre, pre_first=pre_first, capture_binary=capture_binary
            ):
                try:
<<<<<<< HEAD
                    buf = dev.read_data(read_length)
                except (EndOfRecordingException, KeyboardInterrupt):
                    locallogs.debug("Got end of recording exception, breaking")
                    break
                except StreamReadError:
                    locallogs.exception("Read failed, continuing")
                    # It might be better to choose continue or break with a continuous flag
                    continue

                if capture_binary:
                    with open(capture_binary, "ab") as file:
                        file.write(buf)

                dat = BitArray(buf)
                cur_buffer = cur_buffer + dat
                # locallogs.debug(dat.tobytes()) ## Jonny, helping to debug, output data in terminal
                # locallogs.debug(pre.tobytes()) ## Jonny, helping to debug, output data in terminal
                # locallogs.debug(f'dat: {dat.tobytes()}') # Takuya recommended
                # locallogs.debug(f'pre: {pre.tobytes()}') # Takuya recommended

                pre_pos = list(cur_buffer.findall(pre))
                # locallogs.debug(pre_pos)
                for buf_start, buf_stop in zip(pre_pos[:-1], pre_pos[1:]):
                    if not pre_first:
                        buf_start, buf_stop = (
                            buf_start + len(self.preamble),
                            buf_stop + len(self.preamble),
                        )
                    try:
                        serial_buffer_queue.put(
                            cur_buffer[buf_start:buf_stop].tobytes(),
                            block=True,
                            timeout=self.config.runtime.queue_put_timeout,
                        )
                    except queue.Full:
                        locallogs.warning("Serial buffer queue full, skipping buffer.")
                if pre_pos:
                    cur_buffer = cur_buffer[pre_pos[-1] :]
=======
                    serial_buffer_queue.put(
                        buf,
                        block=True,
                        timeout=self.config.runtime.queue_put_timeout,
                    )
                except queue.Full:
                    locallogs.warning("Serial buffer queue full, skipping buffer.")
>>>>>>> 455a5169

        finally:
            locallogs.debug("Quitting, putting sentinel in queue")
            try:
                serial_buffer_queue.put(
                    None, block=True, timeout=self.config.runtime.queue_put_timeout
                )
            except queue.Full:
                locallogs.error("Serial buffer queue full, Could not put sentinel.")

    def _buffer_to_frame(
        self,
        serial_buffer_queue: multiprocessing.Queue,
        frame_buffer_queue: multiprocessing.Queue,
    ) -> None:
        """
        Group buffers together to make frames.

        Pull out buffers in `serial_buffer_queue`, then get frame and buffer index by
        parsing headers in the buffer.
        The buffers belonging to the same frame are put in the same list at
        corresponding buffer index.
        The lists representing each frame are then put into `frame_buffer_queue`.

        Parameters
        ----------
        serial_buffer_queue : multiprocessing.Queue[bytes]
            Input buffer queue.
        frame_buffer_queue : multiprocessing.Queue[ndarray]
            Output frame queue.
        """
        locallogs = init_logger("streamDaq.buffer")

        cur_fm_num = -1  # Frame number

        frame_buffer_prealloc = [np.zeros(bufsize, dtype=np.uint8) for bufsize in self.buffer_npix]
        frame_buffer = frame_buffer_prealloc.copy()
        header_list = []

        try:
            for serial_buffer in exact_iter(serial_buffer_queue.get, None):
                header_data, serial_buffer = self._parse_header(serial_buffer)
                header_list.append(header_data)

                try:
                    serial_buffer = self._trim(
                        serial_buffer,
                        self.buffer_npix,
                        header_data,
                        locallogs,
                    )
                except IndexError:
                    locallogs.warning(
                        f"Frame {header_data.frame_num}; Buffer {header_data.buffer_count} "
                        f"(#{header_data.frame_buffer_count} in frame)\n"
                        f"Frame buffer count {header_data.frame_buffer_count} "
                        f"exceeds buffer number per frame {len(self.buffer_npix)}\n"
                        f"Discarding buffer."
                    )
                    if header_list:
                        try:
                            frame_buffer_queue.put(
                                (None, header_list),
                                block=True,
                                timeout=self.config.runtime.queue_put_timeout,
                            )
                        except queue.Full:
                            locallogs.warning("Frame buffer queue full, skipping frame.")
                    continue

                # if first buffer of a frame
                if header_data.frame_num != cur_fm_num:
                    # discard first incomplete frame
                    if cur_fm_num == -1 and header_data.frame_buffer_count != 0:
                        continue

                    # push previous frame_buffer into frame_buffer queue
                    try:
                        frame_buffer_queue.put(
                            (frame_buffer, header_list),
                            block=True,
                            timeout=self.config.runtime.queue_put_timeout,
                        )
                    except queue.Full:
                        locallogs.warning("Frame buffer queue full, skipping frame.")

                    # init new frame_buffer
                    frame_buffer = frame_buffer_prealloc.copy()
                    header_list = []

                    # update frame_num and index
                    cur_fm_num = header_data.frame_num

                    if header_data.frame_buffer_count != 0:
                        locallogs.warning(
                            f"Frame {cur_fm_num} started with buffer "
                            f"{header_data.frame_buffer_count}"
                        )

                    # update data
                    frame_buffer[header_data.frame_buffer_count] = serial_buffer

                else:
                    frame_buffer[header_data.frame_buffer_count] = serial_buffer
                    locallogs.debug(
                        "----buffer #" + str(header_data.frame_buffer_count) + " stored"
                    )
        finally:
            try:
                # get remaining buffers.
                frame_buffer_queue.put(
                    (None, header_list), block=True, timeout=self.config.runtime.queue_put_timeout
                )
            except queue.Full:
                locallogs.warning("Frame buffer queue full, skipping frame.")

            try:
                frame_buffer_queue.put(
                    None, block=True, timeout=self.config.runtime.queue_put_timeout
                )
                locallogs.debug("Quitting, putting sentinel in queue")
            except queue.Full:
                locallogs.error("Frame buffer queue full, Could not put sentinel.")

    def _format_frame(
        self,
        frame_buffer_queue: multiprocessing.Queue,
        imagearray: multiprocessing.Queue,
    ) -> None:
        """
        Construct frame from grouped buffers.

        Each frame data is concatenated from a list of buffers in `frame_buffer_queue`
        according to `buffer_npix`.
        If there is any mismatch between the expected length of each buffer
        (defined by `buffer_npix`) and the actual length, then the buffer is either
        truncated or zero-padded at the end to make the length appropriate,
        and a warning is thrown.
        Finally, the concatenated buffer data are converted into a 1d numpy array with
        uint8 dtype and put into `imagearray` queue.

        Parameters
        ----------
        frame_buffer_queue : multiprocessing.Queue[list[bytes]]
            Input buffer queue.
        imagearray : multiprocessing.Queue[np.ndarray]
            Output image array queue.
        """
        locallogs = init_logger("streamDaq.frame")
        try:
            for frame_data, header_list in exact_iter(frame_buffer_queue.get, None):

                if not frame_data or len(frame_data) == 0:
                    try:
                        imagearray.put(
                            (None, header_list),
                            block=True,
                            timeout=self.config.runtime.queue_put_timeout,
                        )
                    except queue.Full:
                        locallogs.warning("Image array queue full, skipping frame.")
                    continue

                try:
                    frame = self._format_frame_inner(frame_data)
                except ValueError as e:
                    expected_size = self.config.frame_width * self.config.frame_height
                    provided_size = frame_data.size
                    locallogs.exception(
                        "Frame size doesn't match: %s. "
                        " Expected size: %d, got size: %d."
                        "Replacing with zeros.",
                        e,
                        expected_size,
                        provided_size,
                    )
                    frame = np.zeros(
                        (self.config.frame_width, self.config.frame_height), dtype=np.uint8
                    )
                try:
                    imagearray.put(
                        (frame, header_list),
                        block=True,
                        timeout=self.config.runtime.queue_put_timeout,
                    )
                except queue.Full:
                    locallogs.warning("Image array queue full, skipping frame.")
        finally:
            locallogs.debug("Quitting, putting sentinel in queue")
            try:
                imagearray.put(None, block=True, timeout=self.config.runtime.queue_put_timeout)
            except queue.Full:
                locallogs.error("Image array queue full, Could not put sentinel.")

    def _format_frame_inner(
        self,
        frame_data: list[np.array],
    ) -> np.array:
        frame_data = np.concatenate(frame_data, axis=0)
        frame = np.reshape(frame_data, (self.config.frame_width, self.config.frame_height))
        return frame

    def init_video(
        self, path: Union[Path, str], fourcc: str = "Y800", **kwargs: dict
    ) -> cv2.VideoWriter:
        """
        Create a parameterized video writer

        Parameters
        ----------
        frame_buffer_queue : multiprocessing.Queue[list[bytes]]
            Input buffer queue.
        path : Union[Path, str]
            Video file to write to
        fourcc : str
            Fourcc code to use
        kwargs : dict
            passed to :class:`cv2.VideoWriter`

        Returns:
        ---------
            :class:`cv2.VideoWriter`
        """
        if isinstance(path, str):
            path = Path(path)

        fourcc = cv2.VideoWriter_fourcc(*fourcc)
        frame_rate = self.config.fs
        frame_size = (self.config.frame_width, self.config.frame_height)
        out = cv2.VideoWriter(str(path), fourcc, frame_rate, frame_size, **kwargs)
        return out

    def alive_processes(self) -> List[multiprocessing.Process]:
        """
        Return a list of alive processes.

        Returns
        -------
        List[multiprocessing.Process]
            List of alive processes.
        """

        raise NotImplementedError("Not implemented yet")
        return None

    def capture(
        self,
        source: Literal["uart", "fpga"],
        read_length: Optional[int] = None,
        video: Optional[Path] = None,
        video_kwargs: Optional[dict] = None,
        metadata: Optional[Path] = None,
        binary: Optional[Path] = None,
        show_video: Optional[bool] = True,
        show_metadata: Optional[bool] = False,
    ) -> None:
        """
        Entry point to start frame capture.

        Parameters
        ----------
        source : Literal[uart, fpga]
            Device source.
        read_length : Optional[int], optional
            Passed to :func:`~mio.stream_daq.stream_daq._fpga_recv` when
            `source == "fpga"`, by default None.
        video: Path, optional
            If present, a path to an output video file
        video_kwargs: dict, optional
            kwargs passed to :meth:`.init_video`
        metadata: Path, optional
            Save metadata information during capture.
        binary: Path, optional
            Save raw binary directly from ``okDev`` to file, if present.
            Note that binary is captured in *append* mode, rather than rewriting an existing file.
        show_video: bool, optional
            If True, display the video in real-time.
        show_metadata: bool, optional
            If True, show metadata information during capture.

        Raises
        ------
        ValueError
            If `source` is not in `("uart", "fpga")`.
        """
        self.terminate.clear()

        shared_resource_manager = multiprocessing.Manager()
        serial_buffer_queue = shared_resource_manager.Queue(
            self.config.runtime.serial_buffer_queue_size
        )
        frame_buffer_queue = shared_resource_manager.Queue(
            self.config.runtime.frame_buffer_queue_size
        )
        imagearray = shared_resource_manager.Queue(self.config.runtime.image_buffer_queue_size)

        if source == "uart":
            self.logger.debug("Starting uart capture process")
            p_recv = multiprocessing.Process(
                target=self._uart_recv,
                args=(
                    serial_buffer_queue,
                    self.config["port"],
                    self.config["baudrate"],
                ),
            )
        elif source == "fpga":
            self.logger.debug("Starting fpga capture process")
            p_recv = multiprocessing.Process(
                target=self._fpga_recv,
                args=(serial_buffer_queue, read_length, True, binary),
                name="_fpga_recv",
            )
        else:
            raise ValueError(f"source can be one of uart or fpga. Got {source}")

        # Video output
        writer = None
        if video:
            if video_kwargs is None:
                video_kwargs = {}
            writer = self.init_video(video, **video_kwargs)

        p_buffer_to_frame = multiprocessing.Process(
            target=self._buffer_to_frame,
            args=(
                serial_buffer_queue,
                frame_buffer_queue,
            ),
            name="_buffer_to_frame",
        )
        p_format_frame = multiprocessing.Process(
            target=self._format_frame,
            args=(
                frame_buffer_queue,
                imagearray,
            ),
            name="_format_frame",
        )

        p_recv.start()
        p_buffer_to_frame.start()
        p_format_frame.start()

        if show_metadata:
            self._header_plotter = StreamPlotter(
                header_keys=self.config.runtime.plot.keys,
                history_length=self.config.runtime.plot.history,
                update_ms=self.config.runtime.plot.update_ms,
            )

        if metadata:
            self._buffered_writer = BufferedCSVWriter(
                metadata, buffer_size=self.config.runtime.csvwriter.buffer
            )
            self._buffered_writer.append(
                list(StreamBufferHeader.model_fields.keys()) + ["unix_time"]
            )

        try:
            for image, header_list in exact_iter(imagearray.get, None):
                self._handle_frame(
                    image,
                    header_list,
                    show_video=show_video,
                    writer=writer,
                    show_metadata=show_metadata,
                    metadata=metadata,
                )
        except KeyboardInterrupt:
            self.logger.exception(
                "Quitting capture, processing remaining frames. Ctrl+C again to force quit"
            )
            self.terminate.set()
            try:
                for image, header_list in exact_iter(lambda: imagearray.get(1), None):
                    self._handle_frame(
                        image,
                        header_list,
                        show_video=show_video,
                        writer=writer,
                        show_metadata=show_metadata,
                        metadata=metadata,
                    )
            except KeyboardInterrupt:
                self.logger.exception("Force quitting")
        except Exception as e:
            self.logger.exception(f"Error during capture: {e}")
            self.terminate.set()
        finally:
            if writer:
                writer.release()
                self.logger.debug("VideoWriter released")
            if show_video:
                cv2.destroyAllWindows()
                cv2.waitKey(100)
            if show_metadata:
                self._header_plotter.close_plot()
            if metadata:
                self._buffered_writer.close()

            # Join child processes with a timeout
            # Should never happen except during a force quit, as we wait for all
            # queues to drain, and if they don't do so on their own, it's a bug.
            for p in [p_recv, p_buffer_to_frame, p_format_frame]:
                p.join(timeout=1)
                if p.is_alive():
                    self.logger.warning(f"Termination timeout: force terminating process {p.name}.")
                    p.terminate()
                    p.join()
            self.logger.info("Child processes joined. End capture.")

    def _handle_frame(
        self,
        image: np.ndarray,
        header_list: list[StreamBufferHeader],
        show_video: bool,
        writer: Optional[cv2.VideoWriter],
        show_metadata: bool,
        metadata: Optional[Path] = None,
    ) -> None:
        """
        Inner handler for :meth:`.capture` to process the frames from the frame queue.

        .. todo::

            Further refactor to break into smaller pieces, not have to pass 100 args every time.

        """
        if show_metadata or metadata:
            for header in header_list:
                if show_metadata:
                    self.logger.debug("Plotting header metadata")
                    try:
                        self._header_plotter.update(header)
                    except Exception as e:
                        self.logger.exception(f"Exception plotting headers: \n{e}")
                if metadata:
                    self.logger.debug("Saving header metadata")
                    try:
                        self._buffered_writer.append(
                            list(header.model_dump(warnings=False).values()) + [time.time()]
                        )
                    except Exception as e:
                        self.logger.exception(f"Exception saving headers: \n{e}")
        if image is None or image.size == 0:
            self.logger.warning("Empty frame received, skipping.")
            return
        if show_video:
            try:
                cv2.imshow("image", image)
                cv2.waitKey(1)
            except cv2.error as e:
                self.logger.exception(f"Error displaying frame: {e}")
        if writer:
            try:
                picture = cv2.cvtColor(image, cv2.COLOR_GRAY2BGR)  # If your image is grayscale
                writer.write(picture)
            except cv2.error as e:
                self.logger.exception(f"Exception writing frame: {e}")


def iter_buffers(
    source: Iterator[bytes],
    preamble: Bits,
    pre_first: bool = True,
    capture_binary: Optional[Path] = None,
) -> Generator[bytes, None, None]:
    """
    Given some iterator that yields bytes (like a camera device),
    yield buffers from that iterator as `bytes` objects
    split by the `preamble` delimiter.

    Args:
        source (Iterator[bytes]): The iterator that yields bytes
        preamble (Bits): The delimiter bit series to split buffers by
        pre_first (bool | None): Whether preamble/header is returned
            at the beginning of each buffer, by default True.
        capture_binary (Path | None): save binary directly from the ``okDev`` to the supplied path,
            if present.
    """
    logger = init_logger("streamDaq.iter_buffers")
    cur_buffer = BitArray()
    while True:
        try:
            buf = next(source)
        except (EndOfRecordingException, KeyboardInterrupt, StopIteration):
            logger.debug("Got end of recording exception, breaking")
            return
        except StreamReadError:
            logger.exception("Read failed, continuing")
            # It might be better to choose continue or break with a continuous flag
            continue

        if capture_binary:
            with open(capture_binary, "ab") as file:
                file.write(buf)

        dat = BitArray(buf)
        cur_buffer = cur_buffer + dat
        pre_pos = list(cur_buffer.findall(preamble))
        for buf_start, buf_stop in zip(pre_pos[:-1], pre_pos[1:]):
            if not pre_first:
                buf_start, buf_stop = (
                    buf_start + len(preamble),
                    buf_stop + len(preamble),
                )
            yield cur_buffer[buf_start:buf_stop].tobytes()

        if pre_pos:
            cur_buffer = cur_buffer[pre_pos[-1] :]


# DEPRECATION: v0.3.0
if __name__ == "__main__":
    import warnings

    warnings.warn(
        "Calling the stream_daq.py module directly is deprecated - use the `mio` cli. "
        "try:\n\n  mio stream capture --help",
        stacklevel=1,
    )
    sys.exit(1)<|MERGE_RESOLUTION|>--- conflicted
+++ resolved
@@ -308,13 +308,7 @@
             raise RuntimeError(f"Configured to use bitfile at {BIT_FILE} but no such file exists")
 
         # set up fpga devices
-<<<<<<< HEAD
-        locallogs.info("before init okdev")
-        dev = self._init_okdev(BIT_FILE)
-        locallogs.info("after init okdev")
-=======
         dev = self._init_okdev(BIT_FILE, read_length)
->>>>>>> 455a5169
 
         # read loop
         pre = Bits(self.preamble)
@@ -327,46 +321,6 @@
                 dev, preamble=pre, pre_first=pre_first, capture_binary=capture_binary
             ):
                 try:
-<<<<<<< HEAD
-                    buf = dev.read_data(read_length)
-                except (EndOfRecordingException, KeyboardInterrupt):
-                    locallogs.debug("Got end of recording exception, breaking")
-                    break
-                except StreamReadError:
-                    locallogs.exception("Read failed, continuing")
-                    # It might be better to choose continue or break with a continuous flag
-                    continue
-
-                if capture_binary:
-                    with open(capture_binary, "ab") as file:
-                        file.write(buf)
-
-                dat = BitArray(buf)
-                cur_buffer = cur_buffer + dat
-                # locallogs.debug(dat.tobytes()) ## Jonny, helping to debug, output data in terminal
-                # locallogs.debug(pre.tobytes()) ## Jonny, helping to debug, output data in terminal
-                # locallogs.debug(f'dat: {dat.tobytes()}') # Takuya recommended
-                # locallogs.debug(f'pre: {pre.tobytes()}') # Takuya recommended
-
-                pre_pos = list(cur_buffer.findall(pre))
-                # locallogs.debug(pre_pos)
-                for buf_start, buf_stop in zip(pre_pos[:-1], pre_pos[1:]):
-                    if not pre_first:
-                        buf_start, buf_stop = (
-                            buf_start + len(self.preamble),
-                            buf_stop + len(self.preamble),
-                        )
-                    try:
-                        serial_buffer_queue.put(
-                            cur_buffer[buf_start:buf_stop].tobytes(),
-                            block=True,
-                            timeout=self.config.runtime.queue_put_timeout,
-                        )
-                    except queue.Full:
-                        locallogs.warning("Serial buffer queue full, skipping buffer.")
-                if pre_pos:
-                    cur_buffer = cur_buffer[pre_pos[-1] :]
-=======
                     serial_buffer_queue.put(
                         buf,
                         block=True,
@@ -374,7 +328,6 @@
                     )
                 except queue.Full:
                     locallogs.warning("Serial buffer queue full, skipping buffer.")
->>>>>>> 455a5169
 
         finally:
             locallogs.debug("Quitting, putting sentinel in queue")
