"""
DAQ For use with FPGA and Uart streaming video sources.
"""

import logging
import multiprocessing
import os
import queue
import sys
import time
from collections.abc import Iterator
from pathlib import Path
from typing import Any, Callable, Generator, List, Literal, Optional, Tuple, Union

import cv2
import numpy as np
from bitstring import BitArray, Bits

from mio import init_logger
from mio.bit_operation import BufferFormatter
from mio.devices.mocks import okDevMock
from mio.exceptions import EndOfRecordingException, StreamReadError
<<<<<<< HEAD
from mio.io.file import BufferedCSVWriter, VideoWriter
=======
from mio.io import BufferedCSVWriter, VideoWriter
from mio.models.process import FreqencyMaskingConfig
>>>>>>> d5059b23
from mio.models.stream import (
    StreamBufferHeader,
    StreamBufferHeaderFormat,
    StreamDevConfig,
)
from mio.plots.headers import StreamPlotter
from mio.process.frame_helper import FrequencyMaskHelper
from mio.types import ConfigSource

HAVE_OK = False
ok_error = None
BIT_PER_WORD = 32

try:
    from mio.devices.opalkelly import okDev

    HAVE_OK = True
except (ImportError, ModuleNotFoundError):
    module_logger = init_logger("streamDaq")
    module_logger.warning(
        "Could not import OpalKelly driver, you can't read from FPGA!\n"
        "Check out Opal Kelly's website for troubleshooting\n"
        "https://docs.opalkelly.com/fpsdk/getting-started/"
    )


def exact_iter(f: Callable, sentinel: Any) -> Generator[Any, None, None]:
    """
    A version of :func:`iter` that compares with `is` rather than `==`
    because truth value of numpy arrays is ambiguous.
    """
    while True:
        val = f()
        if val is sentinel:
            break
        else:
            yield val


class StreamDaq:
    """
    A combined class for configuring and reading frames from a UART and FPGA source.
    Supported devices and required inputs are described in StreamDevConfig model documentation.
    This function's entry point is the main function, which should be used from the
    stream_image_capture command installed with the package.
    Example configuration yaml files are stored in /mio/config/.

    Examples
    --------
    $ mio stream capture -c path/to/config.yml -o output_filename.avi
    Connected to XEM7310-A75
    Succesfully uploaded /mio/mio/devices/selected_bitfile.bit
    FrontPanel is supported

    .. todo::

        Make it fast and understandable.

    """

    def __init__(
        self,
        device_config: Union[StreamDevConfig, ConfigSource],
        header_fmt: Union[StreamBufferHeaderFormat, ConfigSource] = "stream-buffer-header",
    ) -> None:
        """
        Constructer for the class.
        This parses configuration from the input yaml file.

        Parameters
        ----------
        config : StreamDevConfig | Path
            DAQ configurations imported from the input yaml file.
            Examples and required properties can be found in /mio/config/example.yml

            Passed either as the instantiated config object or a path to on-disk yaml configuration
        header_fmt : MetadataHeaderFormat, optional
            Header format used to parse information from buffer header,
            by default `MetadataHeaderFormat()`.
        """

        self.logger = init_logger("streamDaq")
        self.config = StreamDevConfig.from_any(device_config)
        self.header_fmt = StreamBufferHeaderFormat.from_any(header_fmt)
        if isinstance(header_fmt, str):
            self.header_fmt = StreamBufferHeaderFormat.from_id(header_fmt)
        elif isinstance(header_fmt, StreamBufferHeaderFormat):
            self.header_fmt = header_fmt
        else:
            raise TypeError(
                "header_fmt should be an instance of StreamBufferHeaderFormat or a config ID."
            )
        self.preamble = self.config.preamble
        self.terminate: multiprocessing.Event = multiprocessing.Event()

        self._buffer_npix: Optional[List[int]] = None
        self._nbuffer_per_fm: Optional[int] = None
        self._buffered_writer: Optional[BufferedCSVWriter] = None
        self._header_plotter: Optional[StreamPlotter] = None

    @property
    def buffer_npix(self) -> List[int]:
        """List of pixels per buffer for a frame"""
        if self._buffer_npix is None:
            px_per_frame = self.config.frame_width * self.config.frame_height
            byte_per_word = np.iinfo(np.int32).bits / np.iinfo(np.int8).bits

            px_per_buffer = (
                self.config.buffer_block_length * self.config.block_size
                - self.config.header_len / np.iinfo(np.int8).bits
                - self.config.dummy_words * byte_per_word
            )
            quotient, remainder = divmod(px_per_frame, px_per_buffer)
            self._buffer_npix = [int(px_per_buffer)] * int(quotient) + [int(remainder)]
        return self._buffer_npix

    @property
    def nbuffer_per_fm(self) -> int:
        """
        Number of buffers per frame, computed from :attr:`.buffer_npix`
        """
        if self._nbuffer_per_fm is None:
            self._nbuffer_per_fm = len(self.buffer_npix)
        return self._nbuffer_per_fm

    def _trim(
        self,
        data: np.ndarray,
        expected_size_array: List[int],
        header: StreamBufferHeader,
        logger: logging.Logger,
    ) -> np.ndarray:
        """
        Trim or pad an array to match an expected size

        .. todo::
            Re-think about the timing to deal with dummy words.
            It feels cleaner to remove these dummy words right after the preamble detections.
            That way, all data we inject into later stages will be pure metadata and pixel data.
            This isn't critical and I don't want to slow down detection so skipping for now.
        """
        expected_payload_size = expected_size_array[0]
        expected_data_size = expected_size_array[header.frame_buffer_count]

        # This validation is temporary. More info in todo above.
        if data.shape[0] != expected_payload_size + self.config.dummy_words * 4:
            logger.warning(
                f"Frame {header.frame_num}; Buffer {header.buffer_count} "
                f"(#{header.frame_buffer_count} in frame)\n"
                f"Expected buffer data length: {expected_payload_size}, got data with shape "
                f"{data.shape}.\nPadding to expected length",
            )

        if data.shape[0] != expected_data_size:
            # trim if too long
            if data.shape[0] > expected_data_size:
                data = data[0:expected_data_size]
            # pad if too short
            else:
                data = np.pad(data, (0, expected_data_size - data.shape[0]))

        return data

    def _init_okdev(self, BIT_FILE: Path, read_length: int) -> Union[okDev, okDevMock]:
        # FIXME: when multiprocessing bug resolved, remove this and just mock in tests
        if os.environ.get("PYTEST_CURRENT_TEST") or os.environ.get("STREAMDAQ_MOCKRUN"):
            dev = okDevMock(read_length=read_length)
        else:
            dev = okDev(read_length=read_length)

        dev.upload_bit(str(BIT_FILE))
        dev.set_wire(0x00, 0b0010)
        time.sleep(0.01)
        dev.set_wire(0x00, 0b0)
        dev.set_wire(0x00, 0b1000)
        time.sleep(0.01)
        dev.set_wire(0x00, 0b0)
        return dev

    def _fpga_recv(
        self,
        serial_buffer_queue: multiprocessing.Queue,
        read_length: int = None,
        pre_first: bool = True,
        capture_binary: Optional[Path] = None,
    ) -> None:
        """
        Function to read bitstream from OpalKelly device and store buffer in `serial_buffer_queue`.

        The bits data are read in fixed chunks defined by `read_length`.
        Then we concatenate the chunks and try to look for `self.preamble` in the data.
        The data between every pair of `self.preamble` is considered to be a single buffer and
        stored in `serial_buffer_queue`.

        Parameters
        ----------
        serial_buffer_queue : multiprocessing.Queue[bytes]
            The queue holding the buffer data.
        read_length : int, optional
            Length of data to read in chunks (in number of bytes), by default None.
            If `None`, an optimal length is estimated so that it roughly covers a single buffer
            and is an integer multiple of 16 bytes (as recommended by OpalKelly).
        pre_first : bool, optional
            Whether preamble/header is returned at the beginning of each buffer, by default True.
        capture_binary: Path, optional
            save binary directly from the ``okDev`` to the supplied path, if present.

        Raises
        ------
        RuntimeError
            If the OpalKelly device library cannot be found
        """
        locallogs = init_logger("streamDaq.fpga_recv")
        if not HAVE_OK:
            serial_buffer_queue.put(None)
            raise RuntimeError(
                "Couldnt import OpalKelly device. Check the docs for install instructions!"
            )
        # determine length
        if read_length is None:
            read_length = int(max(self.buffer_npix) * self.config.pix_depth / 8 / 16) * 16

        # set up fpga devices
        BIT_FILE = self.config.bitstream
        if not BIT_FILE.exists():
            serial_buffer_queue.put(None)
            raise RuntimeError(f"Configured to use bitfile at {BIT_FILE} but no such file exists")

        # set up fpga devices
        dev = self._init_okdev(BIT_FILE, read_length)

        # read loop
        pre = Bits(self.preamble)
        if self.config.reverse_header_bits:
            pre = pre[::-1]

        locallogs.debug("Starting capture")
        try:
            for buf in iter_buffers(
                dev, preamble=pre, pre_first=pre_first, capture_binary=capture_binary
            ):
                try:
                    serial_buffer_queue.put(
                        buf,
                        block=True,
                        timeout=self.config.runtime.queue_put_timeout,
                    )
                except queue.Full:
                    locallogs.warning("Serial buffer queue full, skipping buffer.")

        finally:
            locallogs.debug("Quitting, putting sentinel in queue")
            try:
                serial_buffer_queue.put(
                    None, block=True, timeout=self.config.runtime.queue_put_timeout
                )
            except queue.Full:
                locallogs.error("Serial buffer queue full, Could not put sentinel.")

    def _parse_header(self, buffer: bytes) -> Tuple[StreamBufferHeader, np.ndarray]:
        """
        Function to parse header from each buffer.

        Parameters
        ----------
        buffer : bytes
            Input buffer.

        Returns
        -------
        Tuple[BufferHeader, ndarray]
            The returned header data and payload (uint8).
        """

        header, payload = BufferFormatter.bytebuffer_to_ndarrays(
            buffer=buffer,
            header_length_words=int(self.config.header_len / 32),
            preamble_length_words=int(len(Bits(self.config.preamble)) / 32),
            reverse_header_bits=self.config.reverse_header_bits,
            reverse_header_bytes=self.config.reverse_header_bytes,
            reverse_payload_bits=self.config.reverse_payload_bits,
            reverse_payload_bytes=self.config.reverse_payload_bytes,
        )

        header_data = StreamBufferHeader.from_format(header.astype(int), self.header_fmt)
        header_data.adc_scaling = self.config.adc_scale

        return header_data, payload

    def _buffer_to_frame(
        self,
        serial_buffer_queue: multiprocessing.Queue,
        frame_buffer_queue: multiprocessing.Queue,
    ) -> None:
        """
        Group buffers together to make frames.

        Pull out buffers in `serial_buffer_queue`, then get frame and buffer index by
        parsing headers in the buffer.
        The buffers belonging to the same frame are put in the same list at
        corresponding buffer index.
        The lists representing each frame are then put into `frame_buffer_queue`.

        Parameters
        ----------
        serial_buffer_queue : multiprocessing.Queue[bytes]
            Input buffer queue.
        frame_buffer_queue : multiprocessing.Queue[ndarray]
            Output frame queue.
        """
        locallogs = init_logger("streamDaq.buffer")

        cur_fm_num = -1  # Frame number

        frame_buffer_prealloc = [np.zeros(bufsize, dtype=np.uint8) for bufsize in self.buffer_npix]
        frame_buffer = frame_buffer_prealloc.copy()
        header_list = []

        try:
            for serial_buffer in exact_iter(serial_buffer_queue.get, None):
                header_data, serial_buffer = self._parse_header(serial_buffer)
                header_list.append(header_data)

                try:
                    serial_buffer = self._trim(
                        serial_buffer,
                        self.buffer_npix,
                        header_data,
                        locallogs,
                    )
                except IndexError:
                    locallogs.exception(
                        f"Frame {header_data.frame_num}; Buffer {header_data.buffer_count} "
                        f"(#{header_data.frame_buffer_count} in frame)\n"
                        f"Frame buffer count {header_data.frame_buffer_count} "
                        f"exceeds buffer number per frame {len(self.buffer_npix)}\n"
                        f"Discarding buffer.\n"
                        f"-- THERE IS AN ERROR IN YOUR CONFIGURATION CAUSING YOU TO LOSE DATA --\n"
                        f"If you are seeing this emitted on every frame, "
                        f"The device is sending more buffers per frame than expected based on "
                        f"the configured frame width, height, and buffer size. "
                        f"You must fix the configuration such that it matches the data being sent "
                        f"by the device."
                    )
                    continue

                # if first buffer of a frame
                if header_data.frame_num != cur_fm_num:
                    # discard first incomplete frame
                    if cur_fm_num == -1 and header_data.frame_buffer_count != 0:
                        continue

                    # push previous frame_buffer into frame_buffer queue
                    try:
                        frame_buffer_queue.put(
                            (frame_buffer, header_list),
                            block=True,
                            timeout=self.config.runtime.queue_put_timeout,
                        )
                    except queue.Full:
                        locallogs.warning("Frame buffer queue full, skipping frame.")

                    # init new frame_buffer
                    frame_buffer = frame_buffer_prealloc.copy()
                    header_list = []

                    # update frame_num and index
                    cur_fm_num = header_data.frame_num

                    if header_data.frame_buffer_count != 0:
                        locallogs.warning(
                            f"Frame {cur_fm_num} started with buffer "
                            f"{header_data.frame_buffer_count}"
                        )

                    # update data
                    frame_buffer[header_data.frame_buffer_count] = serial_buffer

                else:
                    frame_buffer[header_data.frame_buffer_count] = serial_buffer
                    locallogs.debug(
                        "----buffer #" + str(header_data.frame_buffer_count) + " stored"
                    )
        finally:
            try:
                # get remaining buffers.
                frame_buffer_queue.put(
                    (None, header_list), block=True, timeout=self.config.runtime.queue_put_timeout
                )
            except queue.Full:
                locallogs.warning("Frame buffer queue full, skipping frame.")

            try:
                frame_buffer_queue.put(
                    None, block=True, timeout=self.config.runtime.queue_put_timeout
                )
                locallogs.debug("Quitting, putting sentinel in queue")
            except queue.Full:
                locallogs.error("Frame buffer queue full, Could not put sentinel.")

    def _format_frame(
        self,
        frame_buffer_queue: multiprocessing.Queue,
        imagearray: multiprocessing.Queue,
    ) -> None:
        """
        Construct frame from grouped buffers.

        Each frame data is concatenated from a list of buffers in `frame_buffer_queue`
        according to `buffer_npix`.
        If there is any mismatch between the expected length of each buffer
        (defined by `buffer_npix`) and the actual length, then the buffer is either
        truncated or zero-padded at the end to make the length appropriate,
        and a warning is thrown.
        Finally, the concatenated buffer data are converted into a 1d numpy array with
        uint8 dtype and put into `imagearray` queue.

        Parameters
        ----------
        frame_buffer_queue : multiprocessing.Queue[list[bytes]]
            Input buffer queue.
        imagearray : multiprocessing.Queue[np.ndarray]
            Output image array queue.
        """
        locallogs = init_logger("streamDaq.frame")
        try:
            for frame_data, header_list in exact_iter(frame_buffer_queue.get, None):

                if not frame_data or len(frame_data) == 0:
                    try:
                        imagearray.put(
                            (None, header_list),
                            block=True,
                            timeout=self.config.runtime.queue_put_timeout,
                        )
                    except queue.Full:
                        locallogs.warning("Image array queue full, skipping frame.")
                    continue
                frame_data = np.concatenate(frame_data, axis=0)

                try:
                    frame = np.reshape(
                        frame_data, (self.config.frame_width, self.config.frame_height)
                    )
                except ValueError as e:
                    expected_size = self.config.frame_width * self.config.frame_height
                    provided_size = frame_data.size
                    locallogs.exception(
                        "Frame size doesn't match: %s. "
                        " Expected size: %d, got size: %d."
                        "Replacing with zeros.",
                        e,
                        expected_size,
                        provided_size,
                    )
                    frame = np.zeros(
                        (self.config.frame_width, self.config.frame_height), dtype=np.uint8
                    )
                try:
                    imagearray.put(
                        (frame, header_list),
                        block=True,
                        timeout=self.config.runtime.queue_put_timeout,
                    )
                except queue.Full:
                    locallogs.warning("Image array queue full, skipping frame.")
        finally:
            locallogs.debug("Quitting, putting sentinel in queue")
            try:
                imagearray.put(None, block=True, timeout=self.config.runtime.queue_put_timeout)
            except queue.Full:
                locallogs.error("Image array queue full, Could not put sentinel.")

    def alive_processes(self) -> List[multiprocessing.Process]:
        """
        Return a list of alive processes.

        Returns
        -------
        List[multiprocessing.Process]
            List of alive processes.
        """

        raise NotImplementedError("Not implemented yet")
        return None

    def capture(
        self,
        source: Literal["uart", "fpga"],
        read_length: Optional[int] = None,
        video: Optional[Path] = None,
        video_kwargs: Optional[dict] = None,
        metadata: Optional[Path] = None,
        binary: Optional[Path] = None,
        show_video: Optional[bool] = True,
        show_metadata: Optional[bool] = False,
        freq_mask_config: Optional[FreqencyMaskingConfig] = None,
    ) -> None:
        """
        Entry point to start frame capture.

        Parameters
        ----------
        source : Literal[uart, fpga]
            Device source.
        read_length : Optional[int], optional
            Passed to :func:`~mio.stream_daq.stream_daq._fpga_recv` when
            `source == "fpga"`, by default None.
        video: Path, optional
            If present, a path to an output video file
        video_kwargs: dict, optional
            kwargs passed to :meth:`.init_video`
        metadata: Path, optional
            Save metadata information during capture.
        binary: Path, optional
            Save raw binary directly from ``okDev`` to file, if present.
            Note that binary is captured in *append* mode, rather than rewriting an existing file.
        show_video: bool, optional
            If True, display the video in real-time.
        show_metadata: bool, optional
            If True, show metadata information during capture.

        Raises
        ------
        ValueError
            If `source` is not in `("uart", "fpga")`.
        """
        self.terminate.clear()

        shared_resource_manager = multiprocessing.Manager()
        serial_buffer_queue = shared_resource_manager.Queue(
            self.config.runtime.serial_buffer_queue_size
        )
        frame_buffer_queue = shared_resource_manager.Queue(
            self.config.runtime.frame_buffer_queue_size
        )
        imagearray = shared_resource_manager.Queue(self.config.runtime.image_buffer_queue_size)

        if source == "uart":
            self.logger.debug("Starting uart capture process")
            p_recv = multiprocessing.Process(
                target=self._uart_recv,
                args=(
                    serial_buffer_queue,
                    self.config["port"],
                    self.config["baudrate"],
                ),
            )
        elif source == "fpga":
            self.logger.debug("Starting fpga capture process")
            p_recv = multiprocessing.Process(
                target=self._fpga_recv,
                args=(serial_buffer_queue, read_length, True, binary),
                name="_fpga_recv",
            )
        else:
            raise ValueError(f"source can be one of uart or fpga. Got {source}")

        if freq_mask_config:
            freq_mask_helper = FrequencyMaskHelper(
                height=self.config.frame_height,
                width=self.config.frame_width,
                freq_mask_config=freq_mask_config,
            )
        else:
            freq_mask_helper = None

        writer = None
        if video:
            writer = VideoWriter(
                path=video,
                fps=self.config.fs,
            )

        p_buffer_to_frame = multiprocessing.Process(
            target=self._buffer_to_frame,
            args=(
                serial_buffer_queue,
                frame_buffer_queue,
            ),
            name="_buffer_to_frame",
        )
        p_format_frame = multiprocessing.Process(
            target=self._format_frame,
            args=(
                frame_buffer_queue,
                imagearray,
            ),
            name="_format_frame",
        )

        p_recv.start()
        p_buffer_to_frame.start()
        p_format_frame.start()

        if show_metadata:
            self._header_plotter = StreamPlotter(
                header_keys=self.config.runtime.plot.keys,
                history_length=self.config.runtime.plot.history,
                update_ms=self.config.runtime.plot.update_ms,
            )

        if metadata:
            header_items = self.header_fmt.model_dump(
                exclude_none=True, exclude=set(self.header_fmt.HEADER_FIELDS)
            )
            header_items = sorted(header_items.items(), key=lambda x: x[1])
            header_cols = [h[0] for h in header_items]
            header_cols.append("unix_time")
            self._buffered_writer = BufferedCSVWriter(
                metadata, header=header_cols, buffer_size=self.config.runtime.csvwriter.buffer
            )

        try:
            for image, header_list in exact_iter(imagearray.get, None):
                self._handle_frame(
                    image,
                    header_list,
                    show_video=show_video,
                    writer=writer,
                    show_metadata=show_metadata,
                    metadata=metadata,
                    freq_mask_helper=freq_mask_helper,
                )
        except KeyboardInterrupt:
            self.logger.exception(
                "Quitting capture, processing remaining frames. Ctrl+C again to force quit"
            )
            self.terminate.set()
            try:
                for image, header_list in exact_iter(lambda: imagearray.get(1), None):
                    self._handle_frame(
                        image,
                        header_list,
                        show_video=show_video,
                        writer=writer,
                        show_metadata=show_metadata,
                        metadata=metadata,
                    )
            except KeyboardInterrupt:
                self.logger.exception("Force quitting")
        except Exception as e:
            self.logger.exception(f"Error during capture: {e}")
            self.terminate.set()
        finally:
            if writer:
                writer.close()
                self.logger.debug("VideoWriter released")
            if show_video:
                cv2.destroyAllWindows()
                cv2.waitKey(100)
            if show_metadata:
                self._header_plotter.close_plot()
            if metadata:
                self._buffered_writer.close()

            # Join child processes with a timeout
            # Should never happen except during a force quit, as we wait for all
            # queues to drain, and if they don't do so on their own, it's a bug.
            for p in [p_recv, p_buffer_to_frame, p_format_frame]:
                p.join(timeout=5)
                if p.is_alive():
                    self.logger.warning(f"Termination timeout: force terminating process {p.name}.")
                    p.terminate()
                    p.join()
            self.logger.info("Child processes joined. End capture.")

    def _handle_frame(
        self,
        image: np.ndarray,
        header_list: list[StreamBufferHeader],
        show_video: bool,
        writer: Optional[VideoWriter],
        show_metadata: bool,
        metadata: Optional[Path] = None,
        freq_mask_helper: Optional[FrequencyMaskHelper] = None,
    ) -> None:
        """
        Inner handler for :meth:`.capture` to process the frames from the frame queue.

        .. todo::

            Further refactor to break into smaller pieces, not have to pass 100 args every time.

        """
        if show_metadata or metadata:
            for header in header_list:
                if show_metadata:
                    self.logger.debug("Plotting header metadata")
                    try:
                        self._header_plotter.update(header)
                    except Exception as e:
                        self.logger.exception(f"Exception plotting headers: \n{e}")
                if metadata:
                    self.logger.debug("Saving header metadata")
                    try:
                        meta_row = header.model_dump(warnings=False)
                        meta_row["unix_time"] = time.time()
                        self._buffered_writer.append(meta_row)
                    except Exception as e:
                        self.logger.exception(f"Exception saving headers: \n{e}")
        if image is None or image.size == 0:
            self.logger.warning("Empty frame received, skipping.")
            return
        if show_video:
            try:
                display_image = freq_mask_helper.process_frame(image) if freq_mask_helper else image

                cv2.imshow("image", display_image)
                cv2.waitKey(1)
            except cv2.error as e:
                self.logger.exception(f"Error displaying frame: {e}")
        if writer:
            try:
                writer.write_frame(image)
            except cv2.error as e:
                self.logger.exception(f"Exception writing frame: {e}")


def iter_buffers(
    source: Iterator[bytes],
    preamble: Bits,
    pre_first: bool = True,
    capture_binary: Optional[Path] = None,
) -> Generator[bytes, None, None]:
    """
    Given some iterator that yields bytes (like a camera device),
    yield buffers from that iterator as `bytes` objects
    split by the `preamble` delimiter.

    Args:
        source (Iterator[bytes]): The iterator that yields bytes
        preamble (Bits): The delimiter bit series to split buffers by
        pre_first (bool | None): Whether preamble/header is returned
            at the beginning of each buffer, by default True.
        capture_binary (Path | None): save binary directly from the ``okDev`` to the supplied path,
            if present.
    """
    logger = init_logger("streamDaq.iter_buffers")
    cur_buffer = BitArray()
    while True:
        try:
            buf = next(source)
        except (EndOfRecordingException, KeyboardInterrupt, StopIteration):
            logger.debug("Got end of recording exception, breaking")
            return
        except StreamReadError:
            logger.exception("Read failed, continuing")
            # It might be better to choose continue or break with a continuous flag
            continue

        if capture_binary:
            with open(capture_binary, "ab") as file:
                file.write(buf)

        dat = BitArray(buf)
        cur_buffer = cur_buffer + dat
        pre_pos = list(cur_buffer.findall(preamble))
        for buf_start, buf_stop in zip(pre_pos[:-1], pre_pos[1:]):
            if not pre_first:
                buf_start, buf_stop = (
                    buf_start + len(preamble),
                    buf_stop + len(preamble),
                )
            yield cur_buffer[buf_start:buf_stop].tobytes()

        if pre_pos:
            cur_buffer = cur_buffer[pre_pos[-1] :]


# DEPRECATION: v0.3.0
if __name__ == "__main__":
    import warnings

    warnings.warn(
        "Calling the stream_daq.py module directly is deprecated - use the `mio` cli. "
        "try:\n\n  mio stream capture --help",
        stacklevel=1,
    )
    sys.exit(1)<|MERGE_RESOLUTION|>--- conflicted
+++ resolved
@@ -20,12 +20,9 @@
 from mio.bit_operation import BufferFormatter
 from mio.devices.mocks import okDevMock
 from mio.exceptions import EndOfRecordingException, StreamReadError
-<<<<<<< HEAD
 from mio.io.file import BufferedCSVWriter, VideoWriter
-=======
 from mio.io import BufferedCSVWriter, VideoWriter
 from mio.models.process import FreqencyMaskingConfig
->>>>>>> d5059b23
 from mio.models.stream import (
     StreamBufferHeader,
     StreamBufferHeaderFormat,
